language: go

go:
#  - 1.1 // Unsupported, QL fails to compile on go < 1.2.
#  - 1.2 // Unsupported on travis because it fails to fetch some resources via HTTPs.
#  - 1.2.1
#  - 1.2.2
  - 1.3
  - 1.3.1
  - 1.3.2
  - 1.3.3
  - 1.4
  - 1.4.1
  - 1.4.2

env: GOARCH=amd64 TEST_HOST=127.0.0.1 UPPERIO_DB_DEBUG=1

install:
  - sudo apt-get install -y bzr make
  - mkdir -p $GOPATH/src/upper.io/v2
  - mv $PWD $GOPATH/src/upper.io/v2/db
  - cd $GOPATH/src/upper.io/v2/db
  - ls -la
  - go get -v github.com/cznic/ql/ql       # ql command line util.
  - go get -v -t -d
  - go get -v -t -d upper.io/v2/db/mysql
  - go get -v -t -d upper.io/v2/db/sqlite
  - go get -v -t -d upper.io/v2/db/postgresql
  - go get -v -t -d upper.io/v2/db/mongo
  - go get -v -t -d upper.io/v2/db/ql
  - go get -v github.com/pkieltyka/sqlx
  - (cd $GOPATH/src/github.com/pkieltyka/sqlx && git pull -a && git checkout ptrs) # temporal fix
  - (cp -r $GOPATH/src/github.com/pkieltyka/sqlx/* $GOPATH/src/github.com/jmoiron/sqlx) # temporal fix
  - (cd $GOPATH/src/github.com/jmoiron/sqlx && go build -a && go install)
  - export TRAVIS_BUILD_DIR=$GOPATH/src/upper.io/v2/db

services:
  - mongodb

before_script:
<<<<<<< HEAD
  - mkdir -p $HOME/gopath/src/upper.io
  - mv $HOME/gopath/src/github.com/upper/db $HOME/gopath/src/upper.io/db
  - cd $HOME/gopath/src/upper.io/db
=======
  - mysql_tzinfo_to_sql /usr/share/zoneinfo | mysql -u root mysql
>>>>>>> a3af2df7
  - cat mysql/_dumps/setup.sql | mysql -uroot
  - cat mysql/_dumps/structs.sql | mysql -uupperio -pupperio upperio_tests

  - cat postgresql/_dumps/setup.sql | psql -U postgres
  - cat postgresql/_dumps/structs.sql | PGPASSWORD="upperio" psql -U upperio upperio_tests

  - mongo upperio_tests --eval 'db.addUser("upperio", "upperio")'

  - (cd mysql/_dumps && make)
  - (cd postgresql/_dumps && make)
  - (cd sqlite/_dumps && make)
  - (cd ql/_dumps && make)

  - cat ql/_dumps/structs.sql | $GOPATH/bin/ql -db ql/_dumps/test.db

script:
  - cd $GOPATH/src/upper.io/v2/db
  - go test upper.io/v2/db/mysql -test.bench=.
  - go test upper.io/v2/db/sqlite -test.bench=.
  - go test upper.io/v2/db/ql -test.bench=.
  - go test upper.io/v2/db/mongo -test.bench=.
  - go test -test.v<|MERGE_RESOLUTION|>--- conflicted
+++ resolved
@@ -38,13 +38,7 @@
   - mongodb
 
 before_script:
-<<<<<<< HEAD
-  - mkdir -p $HOME/gopath/src/upper.io
-  - mv $HOME/gopath/src/github.com/upper/db $HOME/gopath/src/upper.io/db
-  - cd $HOME/gopath/src/upper.io/db
-=======
   - mysql_tzinfo_to_sql /usr/share/zoneinfo | mysql -u root mysql
->>>>>>> a3af2df7
   - cat mysql/_dumps/setup.sql | mysql -uroot
   - cat mysql/_dumps/structs.sql | mysql -uupperio -pupperio upperio_tests
 
