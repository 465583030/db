package sqladapter

import (
	"database/sql"
	"database/sql/driver"
	"math"
	"strconv"
	"sync"
	"sync/atomic"
	"time"

	"upper.io/db.v2"
	"upper.io/db.v2/internal/cache"
	"upper.io/db.v2/internal/sqladapter/exql"
	"upper.io/db.v2/lib/sqlbuilder"
)

var (
	maxQueryRetryAttempts = 2 // Each retry adds a max wait time of maxConnectionRetryTime

	minConnectionRetryInterval = time.Millisecond * 10
	maxConnectionRetryInterval = time.Millisecond * 500

	maxConnectionRetryTime = time.Second * 10
)

var (
	lastSessID uint64
	lastTxID   uint64
)

// HasCleanUp is implemented by structs that have a clean up routine that needs
// to be called before Close().
type HasCleanUp interface {
	CleanUp() error
}

// HasStatementExec allows the adapter to have its own exec statement.
type HasStatementExec interface {
	StatementExec(stmt *sql.Stmt, args ...interface{}) (sql.Result, error)
}

// Database represents a SQL database.
type Database interface {
	PartialDatabase
	BaseDatabase
}

// PartialDatabase defines all the methods an adapter must provide.
type PartialDatabase interface {
	sqlbuilder.Builder

	Collections() ([]string, error)
	Open(db.ConnectionURL) error

	TableExists(name string) error

	FindDatabaseName() (string, error)
	FindTablePrimaryKeys(name string) ([]string, error)

	NewLocalCollection(name string) db.Collection
	CompileStatement(stmt *exql.Statement) (query string)
	ConnectionURL() db.ConnectionURL

	Err(in error) (out error)
	NewLocalTransaction() (DatabaseTx, error)
}

// BaseDatabase defines the methods provided by sqladapter that do not have to
// be implemented by adapters.
type BaseDatabase interface {
	Name() string
	Close() error
	Ping() error
	ClearCache()
	Collection(string) db.Collection
	Driver() interface{}

	WaitForConnection(func() error) error

	BindSession(*sql.DB) error
	Session() *sql.DB

	BindTx(*sql.Tx) error
	Transaction() BaseTx
}

// NewBaseDatabase provides a BaseDatabase given a PartialDatabase
func NewBaseDatabase(p PartialDatabase) BaseDatabase {
	d := &database{
		PartialDatabase:   p,
		cachedCollections: cache.NewCache(),
		cachedStatements:  cache.NewCache(),
	}
	return d
}

// database is the actual implementation of Database and joins methods from
// BaseDatabase and PartialDatabase
type database struct {
	PartialDatabase
	baseTx BaseTx

	recoverFromErrMu sync.Mutex

	collectionMu sync.Mutex
	databaseMu   sync.Mutex

	name   string
	sess   *sql.DB
	sessMu sync.Mutex

	sessID uint64
	txID   uint64

	cachedStatements  *cache.Cache
	cachedCollections *cache.Cache

	template *exql.Template
}

var (
	_ = db.Database(&database{})
)

// Session returns the underlying *sql.DB
func (d *database) Session() *sql.DB {
	return d.sess
}

// BindTx binds a *sql.Tx into *database
func (d *database) BindTx(t *sql.Tx) error {
	d.sessMu.Lock()
	defer d.sessMu.Unlock()

	d.baseTx = newTx(t)
	if err := d.Ping(); err != nil {
		return err
	}

	d.txID = newTxID()
	return nil
}

// Tx returns a BaseTx, which, if not nil, means that this session is within a
// transaction
func (d *database) Transaction() BaseTx {
	return d.baseTx
}

// Name returns the database named
func (d *database) Name() string {
	d.databaseMu.Lock()
	defer d.databaseMu.Unlock()

	if d.name == "" {
		d.name, _ = d.PartialDatabase.FindDatabaseName()
	}

	return d.name
}

// BindSession binds a *sql.DB into *database
func (d *database) BindSession(sess *sql.DB) error {
	d.sessMu.Lock()
	d.sess = sess
	d.sessMu.Unlock()

	if err := d.Ping(); err != nil {
		return err
	}

	d.sessID = newSessionID()
	name, err := d.PartialDatabase.FindDatabaseName()
	if err != nil {
		return err
	}

	d.name = name

	return nil
}

// recoverFromErr attempts to reestablish a connection after a temporary error.
func (d *database) recoverFromErr(err error) error {
	d.recoverFromErrMu.Lock()
	defer d.recoverFromErrMu.Unlock()

	if d.Transaction() != nil {
		// Don't even attempt to recover from within a transaction.
		return err
	}

	waitTime := minConnectionRetryInterval

	// Attempt to stablish a new connection using the current session.
	lastErr := d.PartialDatabase.Err(err)
	for ts := time.Now(); time.Now().Sub(ts) < maxConnectionRetryTime; {
		switch lastErr {
		case nil:
			return nil
		case db.ErrTooManyClients, db.ErrServerRefusedConnection, driver.ErrBadConn:
			time.Sleep(waitTime)
			if waitTime < maxConnectionRetryInterval {
				waitTime = waitTime * 2
			}
		default:
			break // Other error we don't know how to deal with.
		}
		lastErr = d.PartialDatabase.Err(d.Ping())
	}

	return err
}

// Ping checks whether a connection to the database is still alive by pinging
// it
func (d *database) Ping() error {
	if d.sess != nil {
		return d.sess.Ping()
	}
	return nil
}

// ClearCache removes all caches.
func (d *database) ClearCache() {
	d.collectionMu.Lock()
	defer d.collectionMu.Unlock()
	d.cachedCollections.Clear()
	d.cachedStatements.Clear()
	if d.template != nil {
		d.template.Cache.Clear()
	}
}

// Close terminates the current database session
func (d *database) Close() error {
	defer func() {
		d.sessMu.Lock()
		d.sess = nil
		d.baseTx = nil
		d.sessMu.Unlock()
	}()
	if d.sess != nil {
		if cleaner, ok := d.PartialDatabase.(HasCleanUp); ok {
			cleaner.CleanUp()
		}
		d.cachedCollections.Clear()
		d.cachedStatements.Clear() // Closes prepared statements as well.

		tx := d.Transaction()
		if tx == nil {
			// Not within a transaction.
			return d.sess.Close()
		}

		if !tx.Committed() {
			tx.Rollback()
		}
	}
	return nil
}

// Collection returns a db.Collection given a name. Results are cached.
func (d *database) Collection(name string) db.Collection {
	d.collectionMu.Lock()
	defer d.collectionMu.Unlock()

	h := cache.String(name)

	ccol, ok := d.cachedCollections.ReadRaw(h)
	if ok {
		return ccol.(db.Collection)
	}

	col := d.PartialDatabase.NewLocalCollection(name)
	d.cachedCollections.Write(h, col)

	return col
}

// StatementExec compiles and executes a statement that does not return any
// rows.
func (d *database) StatementExec(stmt *exql.Statement, args ...interface{}) (res sql.Result, err error) {
	var query string

	if db.Conf.LoggingEnabled() {
		defer func(start time.Time) {

			status := db.QueryStatus{
				TxID:   d.txID,
				SessID: d.sessID,
				Query:  query,
				Args:   args,
				Err:    err,
				Start:  start,
				End:    time.Now(),
			}

			if res != nil {
				if rowsAffected, err := res.RowsAffected(); err == nil {
					status.RowsAffected = &rowsAffected
				}

				if lastInsertID, err := res.LastInsertId(); err == nil {
					status.LastInsertID = &lastInsertID
				}
			}

			db.Log(&status)
		}(time.Now())
	}

	var p *Stmt
	if p, query, err = d.prepareStatement(stmt); err != nil {
		return nil, err
	}
	defer p.Close()

<<<<<<< HEAD
	for i := 0; i < maxQueryRetryAttempts; i++ {
		if execer, ok := d.PartialDatabase.(HasStatementExec); ok {
			res, err = execer.StatementExec(p, args...)
		} else {
			res, err = p.Exec(args...)
		}
		if err == nil {
			return
		}
		if err = d.recoverFromErr(err); err != nil {
			return
		}
=======
	if execer, ok := d.PartialDatabase.(HasStatementExec); ok {
		res, err = execer.StatementExec(p.Stmt, args...)
		return
>>>>>>> ec14942c
	}

	return
}

// StatementQuery compiles and executes a statement that returns rows.
func (d *database) StatementQuery(stmt *exql.Statement, args ...interface{}) (rows *sql.Rows, err error) {
	var query string

	if db.Conf.LoggingEnabled() {
		defer func(start time.Time) {
			db.Log(&db.QueryStatus{
				TxID:   d.txID,
				SessID: d.sessID,
				Query:  query,
				Args:   args,
				Err:    err,
				Start:  start,
				End:    time.Now(),
			})
		}(time.Now())
	}

	var p *Stmt
	if p, query, err = d.prepareStatement(stmt); err != nil {
		return nil, err
	}
	defer p.Close()

	for i := 0; i < maxQueryRetryAttempts; i++ {
		rows, err = p.Query(args...)
		if err == nil {
			return
		}
		if err = d.recoverFromErr(err); err != nil {
			return
		}
	}

	return
}

// StatementQueryRow compiles and executes a statement that returns at most one
// row.
func (d *database) StatementQueryRow(stmt *exql.Statement, args ...interface{}) (row *sql.Row, err error) {
	var query string

	if db.Conf.LoggingEnabled() {
		defer func(start time.Time) {
			db.Log(&db.QueryStatus{
				TxID:   d.txID,
				SessID: d.sessID,
				Query:  query,
				Args:   args,
				Err:    err,
				Start:  start,
				End:    time.Now(),
			})
		}(time.Now())
	}

	var p *Stmt
	if p, query, err = d.prepareStatement(stmt); err != nil {
		return nil, err
	}
	defer p.Close()

	row, err = p.QueryRow(args...), nil
	return
}

// Driver returns the underlying *sql.DB or *sql.Tx instance.
func (d *database) Driver() interface{} {
	if tx := d.Transaction(); tx != nil {
		// A transaction
		return tx.(*sqlTx).Tx
	}
	return d.sess
}

// prepareStatement converts a *exql.Statement representation into an actual
// *sql.Stmt.  This method will attempt to used a cached prepared statement, if
// available.
func (d *database) prepareStatement(stmt *exql.Statement) (*Stmt, string, error) {
	if d.sess == nil && d.Transaction() == nil {
		return nil, "", db.ErrNotConnected
	}

	pc, ok := d.cachedStatements.ReadRaw(stmt)
	if ok {
		// The statement was cached.
		ps := pc.(*Stmt).Open()
		return ps, ps.query, nil
	}

	// Plain SQL query.
	query := d.PartialDatabase.CompileStatement(stmt)

	sqlStmt, err := func() (*sql.Stmt, error) {
		if d.Transaction() != nil {
			return d.Transaction().(*sqlTx).Prepare(query)
		}
		return d.sess.Prepare(query)
	}()
	if err != nil {
		return nil, query, err
	}

	p := NewStatement(sqlStmt, query)
	d.cachedStatements.Write(stmt, p)
	return p, query, nil
}

var waitForConnMu sync.Mutex

// WaitForConnection tries to execute the given connectFn function, if
// connectFn returns an error, then WaitForConnection will keep trying until
// connectFn returns nil. Maximum waiting time is 5s after having acquired the
// lock.
func (d *database) WaitForConnection(connectFn func() error) error {
	// This lock ensures first-come, first-served and prevents opening too many
	// file descriptors.
	waitForConnMu.Lock()
	defer waitForConnMu.Unlock()

	// Minimum waiting time.
	waitTime := minConnectionRetryInterval

	// Waitig 5 seconds for a successful connection.
	for timeStart := time.Now(); time.Now().Sub(timeStart) < maxConnectionRetryTime; {
		err := connectFn()
		if err == nil {
			return nil // Connected!
		}

		// Only attempt to reconnect if the error is too many clients.
		switch d.PartialDatabase.Err(err) {
		case db.ErrTooManyClients, db.ErrServerRefusedConnection, driver.ErrBadConn:
			// Sleep and try again if, and only if, the server replied with a
			// temporary error.
			time.Sleep(waitTime)
			if waitTime < maxConnectionRetryInterval {
				// Wait a bit more next time.
				waitTime = waitTime * 2
			}
			continue
		}

		// Return any other error immediately.
		return err
	}

	return db.ErrGivingUpTryingToConnect
}

// ReplaceWithDollarSign turns a SQL statament with '?' placeholders into
// dollar placeholders, like $1, $2, ..., $n
func ReplaceWithDollarSign(in string) string {
	buf := []byte(in)
	out := make([]byte, 0, len(buf))

	i, j, k, t := 0, 1, 0, len(buf)

	for i < t {
		if buf[i] == '?' {
			out = append(out, buf[k:i]...)
			out = append(out, []byte("$"+strconv.Itoa(j))...)
			k = i + 1
			j++
		}
		i++
	}
	out = append(out, buf[k:i]...)

	return string(out)
}

func newSessionID() uint64 {
	if atomic.LoadUint64(&lastSessID) == math.MaxUint64 {
		atomic.StoreUint64(&lastSessID, 0)
		return 0
	}
	return atomic.AddUint64(&lastSessID, 1)
}

func newTxID() uint64 {
	if atomic.LoadUint64(&lastTxID) == math.MaxUint64 {
		atomic.StoreUint64(&lastTxID, 0)
		return 0
	}
	return atomic.AddUint64(&lastTxID, 1)
}<|MERGE_RESOLUTION|>--- conflicted
+++ resolved
@@ -317,10 +317,9 @@
 	}
 	defer p.Close()
 
-<<<<<<< HEAD
 	for i := 0; i < maxQueryRetryAttempts; i++ {
 		if execer, ok := d.PartialDatabase.(HasStatementExec); ok {
-			res, err = execer.StatementExec(p, args...)
+			res, err = execer.StatementExec(p.Stmt, args...)
 		} else {
 			res, err = p.Exec(args...)
 		}
@@ -330,11 +329,6 @@
 		if err = d.recoverFromErr(err); err != nil {
 			return
 		}
-=======
-	if execer, ok := d.PartialDatabase.(HasStatementExec); ok {
-		res, err = execer.StatementExec(p.Stmt, args...)
-		return
->>>>>>> ec14942c
 	}
 
 	return
